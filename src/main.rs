--- conflicted
+++ resolved
@@ -28,7 +28,7 @@
     stack: Vec<u8>,
     ctx: ThreadContext,
     state: State,
-    task: Option<Box<dyn Future>>,
+    task: Option<Box<dyn Future<Output = ()>>>,
 }
 
 #[derive(Debug, Default)]
@@ -277,25 +277,13 @@
 }
 
 
-<<<<<<< HEAD
-struct Reactor {
-    waker: Option<Waker>,
-}
-
-// This needs to be the main layout
-// Our "executor" needs to create a copy of a waker that it passes on to our Future
-// The future passes it on to a "reactor" that calls "wake" when it has something to offer on the
-// next pull
-
-=======
 use std::thread;
 use std::sync::{Arc, Mutex};
 use std::ops::Deref;
->>>>>>> 48b955d9
 use std::future::Future;
 
 use std::task::{RawWaker, RawWakerVTable, Context, Poll, Waker};
-use std::sync::atomic::AtomicBool;
+use std::sync::atomic::{AtomicBool,Ordering};
 use std::pin::Pin;
 use std::ops::DerefMut;
 use std::mem;
@@ -312,7 +300,7 @@
 impl<'a> MyFuture<'a> {
     fn new(resource_ready: &'a AtomicBool) -> Self {
         MyFuture {
-           resource_ready: resource_ready,
+           resource_ready,
         }
         // let (data, vtable) = unsafe {mem::transmute::<_,(*const (), *const RawWakerVTable)>(waker)};
         // let vtable: &RawWakerVTable = unsafe{&*vtable};
@@ -328,7 +316,7 @@
     fn poll(mut self: Pin<&mut Self>, ctx: &mut Context) -> Poll<()> {
         let s = self.deref_mut();
         //s.waker = ctx.waker().clone();
-        if self.deref().resource_ready {
+        if self.resource_ready.load(Ordering::Relaxed) {
            Poll::Pending 
         } else {
             Poll::Ready(())
@@ -338,9 +326,6 @@
     }
 }
 
-struct ResourceFuture {
-
-}
 
 
 // ===== REACTOR =====
@@ -352,6 +337,7 @@
 struct Reactor {
     interested: Vec<Waker>,
     resourcedata: Arc<Mutex<Vec<ResourceEvent>>>,
+    resource_ready: AtomicBool,
 }
 struct SomeResource {
     counter: u32,
@@ -369,6 +355,7 @@
         SomeResource {
             counter: 0,
             data,
+            resource_ready: AtomicBool::new(false),
         }
     }
     fn start(&mut self) {
@@ -404,6 +391,7 @@
     fn run(&self) {
         // just spawn a resource, let's pretend we have no control over it and just forget
         // the handle, but we know when the resource signals it's finished
+        self.resource_ready = AtomicBool::new(false);
         let data = self.resourcedata.clone();
         thread::spawn(move || {
             let mut resource = SomeResource::new(data);
@@ -417,6 +405,7 @@
             // thread::sleep(std::time::Duration::from_millis(100));
         }
 
+        self.resource_ready = AtomicBool::new(true);
         self.call_wakers();
     }
 
